--- conflicted
+++ resolved
@@ -75,13 +75,13 @@
 	public Long pubsubRequestBytesThreshold;
 	public Long pubsubMessageCountBatchSize;
 	public Duration pubsubPublishDelayThreshold;
-	public Duration pubsubRetryDelay; 			
-	public Double pubsubRetryDelayMultiplier; 
-	public Duration pubsubMaxRetryDelay; 		
-	public Duration pubsubInitialRpcTimeout; 	
-	public Double pubsubRpcTimeoutMultiplier; 
-	public Duration pubsubMaxRpcTimeout; 		
-	public Duration pubsubTotalTimeout; 		
+	public Duration pubsubRetryDelay;
+	public Double pubsubRetryDelayMultiplier;
+	public Duration pubsubMaxRetryDelay;
+	public Duration pubsubInitialRpcTimeout;
+	public Double pubsubRpcTimeoutMultiplier;
+	public Duration pubsubMaxRpcTimeout;
+	public Duration pubsubTotalTimeout;
 
 	public Long producerAckTimeout;
 
@@ -219,7 +219,7 @@
 		parser.accepts( "gtid_mode", "(experimental) enable gtid mode" ).withOptionalArg();
 		parser.accepts( "ignore_producer_error", "Maxwell will be terminated on kafka/kinesis errors when false. Otherwise, those producer errors are only logged. Default to true" ).withOptionalArg();
 		parser.accepts( "recapture_schema", "recapture the latest schema" ).withOptionalArg();
-
+		parser.accepts( "buffer_memory_usage", "Determines how much memory the Maxwell event buffer will use from the jvm max memory. Size of the buffer is: buffer_memory_usage * -Xmx" ).withOptionalArg();
 		parser.accepts( "max_schemas", "[deprecated]" ).withRequiredArg();
 
 		parser.section( "file_producer" );
@@ -295,29 +295,7 @@
 		parser.accepts("secret_key", "The secret key for the AES encryption" ).withRequiredArg();
 		parser.accepts("encrypt", "encryption mode: [none|data|all]. default: none" ).withRequiredArg();
 
-<<<<<<< HEAD
-		parser.accepts( "__separator_5" );
-
-		parser.accepts( "bootstrapper", "bootstrapper type: async|sync|none. default: async" ).withRequiredArg();
-
-		parser.accepts( "__separator_6" );
-
-		parser.accepts( "replica_server_id", "server_id that maxwell reports to the master.  See docs for full explanation. ").withRequiredArg();
-		parser.accepts( "client_id", "unique identifier for this maxwell replicator" ).withRequiredArg();
-		parser.accepts( "schema_database", "database name for maxwell state (schema and binlog position)" ).withRequiredArg();
-		parser.accepts( "max_schemas", "[deprecated]" ).withRequiredArg();
-		parser.accepts( "init_position", "initial binlog position, given as BINLOG_FILE:POSITION[:HEARTBEAT]" ).withRequiredArg();
-		parser.accepts( "replay", "replay mode, don't store any information to the server" ).withOptionalArg();
-		parser.accepts( "master_recovery", "(experimental) enable master position recovery code" ).withOptionalArg();
-		parser.accepts( "gtid_mode", "(experimental) enable gtid mode" ).withOptionalArg();
-		parser.accepts( "ignore_producer_error", "Maxwell will be terminated on kafka/kinesis errors when false. Otherwise, those producer errors are only logged. Default to true" ).withOptionalArg();
-		parser.accepts( "recapture_schema", "recapture the latest schema" ).withOptionalArg();
-		parser.accepts( "buffer_memory_usage", "Determines how much memory the Maxwell event buffer will use from the jvm max memory. Size of the buffer is: buffer_memory_usage * -Xmx" ).withOptionalArg();
-
-		parser.accepts( "__separator_7" );
-=======
 		parser.section( "filtering" );
->>>>>>> f767055b
 
 		parser.accepts( "include_dbs", "[deprecated]" ).withRequiredArg();
 		parser.accepts( "exclude_dbs", "[deprecated]" ).withRequiredArg();
@@ -723,9 +701,9 @@
 			if (this.pubsubMessageCountBatchSize <= 0L)
 				usage("--pubsub_message_count_batch_size must be > 0");
 			if (this.pubsubPublishDelayThreshold.isNegative() || this.pubsubPublishDelayThreshold.isZero())
-				usage("--pubsub_publish_delay_threshold must be > 0");	
+				usage("--pubsub_publish_delay_threshold must be > 0");
 			if (this.pubsubRetryDelay.isNegative() || this.pubsubRetryDelay.isZero())
-				usage("--pubsub_retry_delay must be > 0");	
+				usage("--pubsub_retry_delay must be > 0");
 			if (this.pubsubRetryDelayMultiplier <= 1.0)
 				usage("--pubsub_retry_delay_multiplier must be > 1.0");
 			if (this.pubsubMaxRetryDelay.isNegative() || this.pubsubMaxRetryDelay.isZero())
