package com.zendesk.maxwell.producer;

public class MaxwellOutputConfig {
	public boolean includesBinlogPosition;
	public boolean includesCommitInfo;
<<<<<<< HEAD
	public boolean omitNull;
=======
	public boolean includesNulls;
>>>>>>> c5ab31bf

	public MaxwellOutputConfig() {
		this.includesBinlogPosition = false;
		this.includesCommitInfo = true;
<<<<<<< HEAD
		this.omitNull = false;
=======
		this.includesNulls = true;
>>>>>>> c5ab31bf
	}
}<|MERGE_RESOLUTION|>--- conflicted
+++ resolved
@@ -3,19 +3,11 @@
 public class MaxwellOutputConfig {
 	public boolean includesBinlogPosition;
 	public boolean includesCommitInfo;
-<<<<<<< HEAD
-	public boolean omitNull;
-=======
 	public boolean includesNulls;
->>>>>>> c5ab31bf
 
 	public MaxwellOutputConfig() {
 		this.includesBinlogPosition = false;
 		this.includesCommitInfo = true;
-<<<<<<< HEAD
-		this.omitNull = false;
-=======
 		this.includesNulls = true;
->>>>>>> c5ab31bf
 	}
 }