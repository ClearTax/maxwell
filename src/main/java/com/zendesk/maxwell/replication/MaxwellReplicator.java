--- conflicted
+++ resolved
@@ -285,41 +285,6 @@
 		}
 	}
 
-<<<<<<< HEAD
-	/**
-	 * Get the last heartbeat that the replicator has processed.
-	 *
-	 * We pass along the value of the heartbeat to the producer inside the row map.
-	 * @return the millisecond value ot fhte last heartbeat
-	 */
-
-	public Long getLastHeartbeatRead() {
-		return lastHeartbeatRead;
-	}
-
-
-	/**
-	 * Possibly convert a RowMap object into a HeartbeatRowMap
-	 *
-	 * Process a rowmap that represents a write to `maxwell`.`positions`.
-	 * If it's a write for a different client_id, or it's not a heartbeat,
-	 * we return just the RowMap.  Otherwise, we transform it into a HeartbeatRowMap
-	 * and set lastHeartbeatRead.
-	 *
-	 * @return either a RowMap or a HeartbeatRowMap
-	 */
-	private RowMap processHeartbeats(RowMap row) throws SQLException {
-		String hbClientID = (String) row.getData("client_id");
-		if ( !Objects.equals(hbClientID, this.clientID) )
-			return row; // plain row -- do not process.
-
-		this.lastHeartbeatRead = (Long) row.getData("heartbeat");
-		LOGGER.debug("replicator picked up heartbeat: " + this.lastHeartbeatRead);
-		return HeartbeatRowMap.valueOf(row.getDatabase(), row.getPosition(), this.lastHeartbeatRead);
-	}
-
-=======
->>>>>>> b3ed43e9
 	private RowMapBuffer rowBuffer;
 
 	@Override
