--- conflicted
+++ resolved
@@ -2,12 +2,7 @@
 
 import java.util.HashMap;
 
-<<<<<<< HEAD
-import com.google.code.or.binlog.impl.event.TableMapEvent;
 import com.zendesk.maxwell.filtering.FilterV2;
-=======
-import com.zendesk.maxwell.MaxwellFilter;
->>>>>>> fc83cb7e
 import com.zendesk.maxwell.schema.Database;
 import com.zendesk.maxwell.schema.Schema;
 import com.zendesk.maxwell.schema.Table;
@@ -38,17 +33,6 @@
 
 	}
 
-<<<<<<< HEAD
-	// open-replicator keeps a very similar cache, but we can't get access to it.
-	public void processEvent(Schema schema, FilterV2 filter, TableMapEvent event) {
-		String dbName = new String(event.getDatabaseName().getValue());
-		String tblName = new String(event.getTableName().getValue());
-
-		processEvent(schema, filter, event.getTableId(), dbName, tblName);
-	}
-
-=======
->>>>>>> fc83cb7e
 	public Table getTable(Long tableId) {
 		return tableMapCache.get(tableId);
 	}
